require 'diff_dirs'

Given(/^I run particle ([^"`].*)$/) do |arg|
  step "I run `particle #{arg}`"
end

Given(/^I run particle "([^"]*)"$/) do |arg|
  step "I run `particle #{arg}`"
end

Given(/^I run particle "([^"]*)" interactively$/) do |arg|
  step "I run `particle #{arg}` interactively"
end


Given(/^I have installed the CLI$/) do
  # will take care of this later. For now, we assume the CLI has been installed locally using npm install
end

And(/^the (stderr|stdout|output) should show the help page$/) do |out|
  step "the #{out} should contain \"Common Commands:\""
end

And(/^the (stderr|stdout|output) should show the new help page$/) do |out|
  step "the #{out} should contain \"Usage:\""
  step "the #{out} should contain \"Options\""
  step "the #{out} should match exactly once /--help\\s+Provides extra details and options for a given command/"
end


And(/^the (stderr|stdout|output) should match exactly once \/([^\/]*)\/$/) do |out, expected|
  step "the #{out} should match /#{expected}/"
  step "the #{out} should not match /#{expected}.*#{expected}/"
end


And(/^the directories "([^"]*)" and "([^"]*)" should be equal$/) do |dir1, dir2|
<<<<<<< HEAD
  result = diff_dirs expand_path(dir1), expand_path(dir2)
  expect(result).to eq([])
=======
  result = dirDiff expand_path(dir1), expand_path(dir2)
  expect(result).to eq(0)
end


When(/^I respond to the prompt "([^"]*)" with "([^"]*)"$/) do |prompt, response|
  begin
    Timeout.timeout(aruba.config.exit_timeout) do
      loop do
        begin
          expect(last_command_started).to have_interactive_stdout an_output_string_including(prompt)
        rescue RSpec::Expectations::ExpectationNotMetError
          sleep 0.1
          retry
        end
        break
      end
    end
  rescue TimeoutError
    expect(last_command_started).to have_interactive_stdout an_output_string_including(prompt)
  end
  step "I type \"#{response}\""
end

RSpec::Matchers.define :have_interactive_stdout do |expected|
  match do |actual|
    @actual = sanitize_text(actual.stdout)

    values_match?(expected, @actual)
  end

  diffable

  description { "have output: #{description_of expected}" }
>>>>>>> b3c83d8b
end<|MERGE_RESOLUTION|>--- conflicted
+++ resolved
@@ -35,12 +35,8 @@
 
 
 And(/^the directories "([^"]*)" and "([^"]*)" should be equal$/) do |dir1, dir2|
-<<<<<<< HEAD
   result = diff_dirs expand_path(dir1), expand_path(dir2)
   expect(result).to eq([])
-=======
-  result = dirDiff expand_path(dir1), expand_path(dir2)
-  expect(result).to eq(0)
 end
 
 
@@ -73,5 +69,4 @@
   diffable
 
   description { "have output: #{description_of expected}" }
->>>>>>> b3c83d8b
 end