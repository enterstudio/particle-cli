--- conflicted
+++ resolved
@@ -473,8 +473,8 @@
 			platform_id = PLATFORMS[deviceType];
 		} else {
 			console.error('\nTarget device ' + deviceType + ' is not valid');
-			console.error(' eg. particle compile core xxx');
-			console.error(' eg. particle compile photon xxx\n');
+			console.error('	eg. particle compile core xxx');
+			console.error('	eg. particle compile photon xxx\n');
 			return -1;
 		}
 
@@ -873,14 +873,11 @@
 					case 10:
 						deviceType = ' (Electron)';
 						break;
-<<<<<<< HEAD
 					case 31:
 						deviceType = ' (Raspberry Pi)';
 						break;
-=======
 					default:
 						deviceType = ' (Product ' + device.product_id + ')';
->>>>>>> c864f4f9
 				}
 
 				if (!device.name || device.name === 'null') {
