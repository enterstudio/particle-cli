import {LibraryInstallCommand, LibraryInstallCommandSite} from '../cmd';
import {convertApiError} from '../cmd/api';
import chalk from 'chalk';
import {buildAPIClient} from './apiclient';

export class CLILibraryInstallCommandSite extends LibraryInstallCommandSite {

	constructor(argv, dir, apiClient) {
		super();
		this._apiClient = apiClient;
		this.argv = argv;
		this.dir = dir;
	}

	apiClient() {
		return this._apiClient;
	}

	isVendored() {
		return this.argv.vendored;
	}

	isAdaptersRequired() {
		return this.argv.adapter;
	}

	libraryName() {
		const params = this.argv.params;
		return params && params.name;
	}

	targetDirectory() {
		return this.dir;
	}

	homePathOverride() {
		return this.argv.dest;
	}

	error(error) {
		throw convertApiError(error);
	}

	notifyIncorrectLayout(actualLayout, expectedLayout, libName, targetDir) {
		return this.promiseLog(`Cannot install library: directory '${targetDir}' is a '${actualLayout}' format project, please change to a '${expectedLayout}' format.`);
	}

	notifyCheckingLibrary(libName) {
		return this.promiseLog(`Checking library ${chalk.green(libName)}...`);
	}

	notifyFetchingLibrary(lib, targetDir) {
		const dest = ` to ${targetDir}`;
		return this.promiseLog(`Installing library ${chalk.blue(lib.name)} ${lib.version}${dest} ...`);
	}

	notifyInstalledLibrary(lib, targetDir) {
		return this.promiseLog(`Library ${chalk.blue(lib.name)} ${lib.version} installed.`);
	}

	promiseLog(msg) {
		return Promise.resolve().then(() => console.log(msg));
	}
}

function install(argv, apiJS) {
	const site = new CLILibraryInstallCommandSite(argv, process.cwd(), buildAPIClient(apiJS));
	const cmd = new LibraryInstallCommand();
	return site.run(cmd);
}

<<<<<<< HEAD
function copy(argv, apiJS) {
	argv.vendored = true;
	argv.adapter = false;
	argv.confirm = false;
	return install(argv, apiJS);
}

export function command(cmd, apiJS, argv) {
	if (cmd==='copy') {
		return copy(argv, apiJS);
 	} else {
		return copy(argv, apiJS);
	}
}
=======
export default ({lib, factory, apiJS}) => {
	factory.createCommand(lib, 'install', false, {
		options: {
			'copy': {
				required: false,
				boolean: true,
				alias: 'vendored',
				description: 'install the library by copying the library sources into the project\'s lib folder.'
			},
			'adapter': {        // hidden
				required: false,
				boolean: true,
				alias: 'a'
			},
			'confirm': {
				required: false,
				boolean: true,
				alias: 'y'
			},
			'dest': {
				required: false,
				boolean: false,
				description: 'the directory to install to'
			}
		},
		params: '[name]',
		handler: (argv) => libraryInstallHandler(argv, apiJS),
	});

	factory.createCommand(lib, 'copy', 'Copies a library to the current project', {
		options: {},
		params: '[name]',
		handler: function LibraryCopyHandler(argv) {
			argv.vendored = true;
			argv.adapter = false;
			argv.confirm = false;
			return libraryInstallHandler(argv, apiJS);
		}
	});

};
>>>>>>> ae8a3fb9
<|MERGE_RESOLUTION|>--- conflicted
+++ resolved
@@ -69,7 +69,6 @@
 	return site.run(cmd);
 }
 
-<<<<<<< HEAD
 function copy(argv, apiJS) {
 	argv.vendored = true;
 	argv.adapter = false;
@@ -80,50 +79,9 @@
 export function command(cmd, apiJS, argv) {
 	if (cmd==='copy') {
 		return copy(argv, apiJS);
- 	} else {
-		return copy(argv, apiJS);
+	} else if (cmd==='install') {
+		return install(argv, apiJS);
+	} else {
+		throw Error('uknown command '+cmd);
 	}
-}
-=======
-export default ({lib, factory, apiJS}) => {
-	factory.createCommand(lib, 'install', false, {
-		options: {
-			'copy': {
-				required: false,
-				boolean: true,
-				alias: 'vendored',
-				description: 'install the library by copying the library sources into the project\'s lib folder.'
-			},
-			'adapter': {        // hidden
-				required: false,
-				boolean: true,
-				alias: 'a'
-			},
-			'confirm': {
-				required: false,
-				boolean: true,
-				alias: 'y'
-			},
-			'dest': {
-				required: false,
-				boolean: false,
-				description: 'the directory to install to'
-			}
-		},
-		params: '[name]',
-		handler: (argv) => libraryInstallHandler(argv, apiJS),
-	});
-
-	factory.createCommand(lib, 'copy', 'Copies a library to the current project', {
-		options: {},
-		params: '[name]',
-		handler: function LibraryCopyHandler(argv) {
-			argv.vendored = true;
-			argv.adapter = false;
-			argv.confirm = false;
-			return libraryInstallHandler(argv, apiJS);
-		}
-	});
-
-};
->>>>>>> ae8a3fb9
+}